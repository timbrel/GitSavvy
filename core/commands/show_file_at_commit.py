import os
import re

import sublime
from sublime_plugin import TextCommand

from ..base_commands import GsTextCommand, GsWindowCommand
from ..fns import filter_
from ..runtime import enqueue_on_worker, run_as_text_command, text_command, throttled
from ..utils import flash, focus_view
from ..view import apply_position, capture_cur_position, replace_view_content, Position
from ...common import util
from GitSavvy.core.git_mixins.history import CommitInfo

from .log import LogMixin


__all__ = (
    "gs_show_file_at_commit",
    "gs_show_file_at_commit_refresh",
    "gs_show_current_file",
    "gs_show_file_at_commit_open_previous_commit",
    "gs_show_file_at_commit_open_next_commit",
    "gs_show_file_at_commit_open_commit",
    "gs_show_file_at_commit_open_file_on_working_dir",
    "gs_show_file_at_commit_open_graph_context",
    "gs_show_file_at_commit_open_info_popup",
)


from typing import Dict, Optional, Tuple


SHOW_COMMIT_TITLE = "FILE: {}, {}"


def compute_identifier_for_view(view: sublime.View) -> Optional[Tuple]:
    settings = view.settings()
    return (
        settings.get('git_savvy.repo_path'),
        settings.get('git_savvy.file_path'),
        settings.get('git_savvy.show_file_at_commit_view.commit')
    ) if settings.get('git_savvy.show_file_at_commit_view') else None


class gs_show_file_at_commit(GsWindowCommand):

    def run(self, commit_hash: str = None, filepath: str = None,
            position: Optional[Position] = None, lang: Optional[str] = None) -> None:
        fix_position = False
        if not filepath:
            view = self._current_view()
            if not view:
                raise RuntimeError("can't grab an active view.")

            filepath = view.file_name()
            if not filepath:
                self.window.status_message("Not available for unsaved/unnamed files.")
                return

            if position is None:
                position = capture_cur_position(view)
                fix_position = position is not None

            if lang is None:
                lang = view.settings().get('syntax')

        if not commit_hash:
            commit_hash = self.recent_commit("HEAD", filepath)
            if not commit_hash:
                self.window.status_message("No older revision of this file found.")
                return

            if fix_position:
                assert position
                row, col, offset = position
                line = self.find_matching_lineno(None, commit_hash, row + 1, filepath)
                position = Position(line - 1, col, offset)

        this_id = (
            self.repo_path,
            filepath,
            commit_hash
        )
        for view in self.window.views():
            if compute_identifier_for_view(view) == this_id:
                focus_view(view)
                if position:
                    run_as_text_command(apply_position, view, *position)
                break
        else:
            self.create_view(commit_hash, filepath, position, lang)

    def create_view(self, commit_hash: str, file_path: str,
                    position: Optional[Position], syntax: Optional[str]) -> None:
        active_view = self.window.active_view()
        title = SHOW_COMMIT_TITLE.format(
            os.path.basename(file_path),
            self.get_short_hash(commit_hash),
        )
        view = util.view.create_scratch_view(self.window, "show_file_at_commit", {
            "title": title,
            "syntax": syntax or util.file.guess_syntax_for_file(self.window, file_path),
            "git_savvy.repo_path": self.repo_path,
            "git_savvy.file_path": file_path,
            "git_savvy.show_file_at_commit_view.commit": commit_hash,
            "auto_indent": False,
            "detect_indentation": False,
            "translate_tabs_to_spaces": False,
        })
        pass_next_commits_info_along(active_view, to=view)

        view.run_command("gs_show_file_at_commit_refresh", {
            "position": position
        })


class gs_show_file_at_commit_refresh(GsTextCommand):
    def run(self, edit: sublime.Edit, position: Position = None, sync: bool = True) -> None:
        view = self.view
        settings = view.settings()
        file_path = settings.get("git_savvy.file_path")
        commit_hash = settings.get("git_savvy.show_file_at_commit_view.commit")

<<<<<<< HEAD
        if commit_hash and self.savvy_settings.get("log_follow_rename"):
            file_path = self.filename_at_commit(file_path, commit_hash)

        text = self.get_file_content_at_commit(file_path, commit_hash)
        render(view, text, position)
        view.reset_reference_document()
        self.update_title(commit_hash, file_path)
        self.update_status_bar(commit_hash)
        enqueue_on_worker(self.update_reference_document, commit_hash, file_path)

    def update_status_bar(self, commit_hash):
        # type: (str) -> None
        short_hash = self.get_short_hash(commit_hash)
        subject, date = self.commit_subject_and_date(commit_hash)
        message = "On commit {}{}{}".format(short_hash, subject, date)
=======
        def program():
            text = self.get_file_content_at_commit(file_path, commit_hash)
            render(view, text, position)
            view.reset_reference_document()
            commit_details = self.commit_subject_and_date(commit_hash)
            self.update_title(commit_details, file_path)
            self.update_status_bar(commit_details)
            enqueue_on_worker(self.update_reference_document, commit_hash, file_path)

        if sync:
            program()
        else:
            enqueue_on_worker(program)
>>>>>>> ecb50b03

    def update_status_bar(self, commit_details: CommitInfo) -> None:
        view = self.view
        settings = view.settings()
        window = view.window()
        if not window:
            return
        message = "On commit {}{}{}".format(
            commit_details.short_hash,
            f": {commit_details.subject}" if commit_details.subject else "",
            f" ({commit_details.date})" if commit_details.date else "")

        # Status messages are only temporary shown and in this case
        # the roundabout 4 seconds just aren't enough. Loop here to
        # extend Sublime Text's hardcoded duration.
        def sink(n=0):
            if (
                view != window.active_view()
                or commit_details.commit_hash != settings.get("git_savvy.show_file_at_commit_view.commit")
            ):
                return

            flash(self.view, message)
            if n < 4:
                sublime.set_timeout_async(lambda: sink(n + 1), 3000)

        sink()

    def update_reference_document(self, commit_hash: str, file_path: str) -> None:
        self.view.set_reference_document(self.previous_file_version(commit_hash, file_path))

    def update_title(self, commit_details: CommitInfo, file_path: str) -> None:
        details = ", ".join(filter_((commit_details.subject, commit_details.date)))
        message = "{}{}".format(
            commit_details.short_hash,
            f" {details}" if details else ""
        )
        title = SHOW_COMMIT_TITLE.format(
            os.path.basename(file_path),
            message
        )
        self.view.set_name(title)

    def previous_file_version(self, current_commit: str, file_path: str) -> str:
        previous_commit = self.previous_commit(current_commit, file_path)
        if previous_commit:
            return self.get_file_content_at_commit(file_path, previous_commit)
        else:
            # For initial revisions of a file, everything is new/added, and we
            # just compare with the empty "".
            return ""


@text_command
def render(view: sublime.View, text: str, position: Optional[Position]) -> None:
    replace_view_content(view, text)
    if position:
        apply_position(view, *position)


class gs_show_file_at_commit_open_previous_commit(GsTextCommand):
    def run(self, edit) -> None:
        view = self.view

        settings = view.settings()
        file_path = settings.get("git_savvy.file_path")
        commit_hash = settings.get("git_savvy.show_file_at_commit_view.commit")

        previous_commit = self.previous_commit(commit_hash, file_path)
        if not previous_commit:
            flash(view, "No older commit found.")
            return

        remember_next_commit_for(view, {previous_commit: commit_hash})
        settings.set("git_savvy.show_file_at_commit_view.commit", previous_commit)

        position = capture_cur_position(view)
        if position is not None:
            row, col, offset = position
            line = self.find_matching_lineno(commit_hash, previous_commit, row + 1, file_path)
            position = Position(line - 1, col, offset)

        popup_was_visible = settings.get("git_savvy.show_file_at_commit.info_popup_visible")
        view.run_command("gs_show_file_at_commit_refresh", {
            "position": position
        })
        if popup_was_visible:
            view.run_command("gs_show_file_at_commit_open_info_popup")


class gs_show_file_at_commit_open_next_commit(GsTextCommand):
    def run(self, edit) -> None:
        view = self.view

        settings = view.settings()
        file_path: str = settings.get("git_savvy.file_path")
        commit_hash: str = settings.get("git_savvy.show_file_at_commit_view.commit")

        next_commit = (
            recall_next_commit_for(view, commit_hash)
            or self.next_commit(commit_hash, file_path)
        )
        if not next_commit:
            flash(view, "No newer commit found.")
            return

        settings.set("git_savvy.show_file_at_commit_view.commit", next_commit)
        position = capture_cur_position(view)
        if position is not None:
            row, col, offset = position
            line = self.reverse_find_matching_lineno(
                next_commit, commit_hash, row + 1, file_path
            )
            position = Position(line - 1, col, offset)

        popup_was_visible = settings.get("git_savvy.show_file_at_commit.info_popup_visible")
        view.run_command("gs_show_file_at_commit_refresh", {
            "position": position
        })
        if popup_was_visible:
            view.run_command("gs_show_file_at_commit_open_info_popup")


def remember_next_commit_for(view: sublime.View, mapping: Dict[str, str]) -> None:
    settings = view.settings()
    store: Dict[str, str] = settings.get("git_savvy.next_commits", {})
    store.update(mapping)
    settings.set("git_savvy.next_commits", store)


def recall_next_commit_for(view: sublime.View, commit_hash: str) -> Optional[str]:
    settings = view.settings()
    store: Dict[str, str] = settings.get("git_savvy.next_commits", {})
    return store.get(commit_hash)


def pass_next_commits_info_along(view: Optional[sublime.View], to: sublime.View) -> None:
    if not view:
        return
    from_settings, to_settings = view.settings(), to.settings()
    if from_settings.get("git_savvy.file_path") != to_settings.get("git_savvy.file_path"):
        return
    store: Dict[str, str] = from_settings.get("git_savvy.next_commits", {})
    if store:
        to_settings.set("git_savvy.next_commits", store)


class gs_show_current_file(LogMixin, GsTextCommand):
    """
    Show a panel of commits of current file on current branch and
    then open the file at the selected commit.
    """

    def run(self, edit: sublime.Edit) -> None:  # type: ignore[override]
        if not self.file_path:
            if not self.view.is_read_only() and not self.view.file_name():
                flash(self.view, "Not for unsaved/unnamed files.")
            else:
                flash(self.view, "The view does not refer any file name.")
            return
        self.overlay_for_show_file_at_commit = bool(self.view.settings().get("git_savvy.show_file_at_commit_view"))
        self.initial_commit = self.view.settings().get("git_savvy.show_file_at_commit_view.commit")
        self.initial_position = capture_cur_position(self.view)
        super().run(file_path=self.file_path)

    def on_done(self, commit, **kwargs):
        if not self.overlay_for_show_file_at_commit:
            return super().on_done(commit, **kwargs)

        if commit:
            return  # nothing further to do as we already updated `on_highlight`

        view = self.view
        view.settings().set("git_savvy.show_file_at_commit_view.commit", self.initial_commit)
        position = self.initial_position
        view.run_command("gs_show_file_at_commit_refresh", {
            "position": position
        })

    def on_highlight(self, commit, file_path=None):
        if not self.overlay_for_show_file_at_commit:
            super().on_highlight(commit, file_path)
            return

        if not commit:
            return

        sublime.set_timeout_async(throttled(self._on_highlight, commit), 10)

    def _on_highlight(self, commit):
        view = self.view
        previous_commit = view.settings().get("git_savvy.show_file_at_commit_view.commit")
        view.settings().set("git_savvy.show_file_at_commit_view.commit", commit)
        position = capture_cur_position(view)
        if position is not None:
            row, col, offset = position
            line = self.find_matching_lineno(previous_commit, commit, row + 1)
            position = Position(line - 1, col, offset)

        view.run_command("gs_show_file_at_commit_refresh", {
            "position": position,
            "sync": False,
        })

    def do_action(self, commit_hash, **kwargs):
        view = self.view
        position = capture_cur_position(view)
        if position is not None:
            row, col, offset = position
            line = self.find_matching_lineno(None, commit_hash, row + 1)
            position = Position(line - 1, col, offset)

        self.window.run_command("gs_show_file_at_commit", {
            "commit_hash": commit_hash,
            "filepath": self.file_path,
            "position": position,
            "lang": view.settings().get('syntax')
        })

    def selected_index(self, commit_hash):
        if not self.overlay_for_show_file_at_commit:
            return True

        view = self.view
        shown_hash = view.settings().get("git_savvy.show_file_at_commit_view.commit")
        return commit_hash == shown_hash


class gs_show_file_at_commit_open_commit(TextCommand):
    def run(self, edit) -> None:
        window = self.view.window()
        if not window:
            return

        settings = self.view.settings()
        commit_hash = settings.get("git_savvy.show_file_at_commit_view.commit")
        assert commit_hash

        window.run_command("gs_show_commit", {"commit_hash": commit_hash})


class gs_show_file_at_commit_open_file_on_working_dir(GsTextCommand):
    def run(self, edit) -> None:
        window = self.view.window()
        if not window:
            return

        settings = self.view.settings()
        commit_hash = settings.get("git_savvy.show_file_at_commit_view.commit")
        file_path = settings.get("git_savvy.file_path")
        assert commit_hash
        assert file_path

        full_path = os.path.join(self.repo_path, file_path)
        row, col = self.view.rowcol(self.view.sel()[0].begin())
        line = self.find_matching_lineno(commit_hash, None, row + 1, full_path)
        window.open_file(
            "{file}:{line}:{col}".format(file=full_path, line=line, col=col + 1),
            sublime.ENCODED_POSITION
        )


class gs_show_file_at_commit_open_graph_context(GsTextCommand):
    def run(self, edit) -> None:
        window = self.view.window()
        if not window:
            return

        settings = self.view.settings()
        commit_hash = settings.get("git_savvy.show_file_at_commit_view.commit")
        assert commit_hash

        window.run_command("gs_graph", {
            "all": True,
            "follow": self.get_short_hash(commit_hash),
        })


class gs_show_file_at_commit_open_info_popup(GsTextCommand):
    def run(self, edit):
        # type: (...) -> None
        settings = self.view.settings()
        commit_hash = settings.get("git_savvy.show_file_at_commit_view.commit")
        show_patch = self.savvy_settings.get("show_full_commit_info")
        show_diffstat = self.savvy_settings.get("show_diffstat")
        text = self.read_commit(commit_hash, None, show_diffstat, show_patch)

        prelude = re.split(r"^diff", text, 1, re.M)[0].rstrip()
        content = format_as_html(prelude)
        width, _ = self.view.viewport_extent()
        visible_region = self.view.visible_region()

        self.view.show_popup(
            content,
            max_width=width,
            max_height=450,
            location=visible_region.begin(),
            on_hide=lambda: settings.set("git_savvy.show_file_at_commit.info_popup_visible", False)
        )
        settings.set("git_savvy.show_file_at_commit.info_popup_visible", True)


def format_as_html(
    content: str,
    *,
    syntax: str = "show_commit",
    panel_name: str = "gs_format_helper",
) -> str:
    panel = sublime.active_window().create_output_panel(panel_name, unlisted=True)
    if not syntax.endswith(".sublime-syntax"):
        syntax = f"Packages/GitSavvy/syntax/{syntax}.sublime-syntax"
    panel.set_syntax_file(syntax)
    replace_view_content(panel, content)
    return panel.export_to_html(minihtml=True)<|MERGE_RESOLUTION|>--- conflicted
+++ resolved
@@ -122,23 +122,9 @@
         file_path = settings.get("git_savvy.file_path")
         commit_hash = settings.get("git_savvy.show_file_at_commit_view.commit")
 
-<<<<<<< HEAD
         if commit_hash and self.savvy_settings.get("log_follow_rename"):
             file_path = self.filename_at_commit(file_path, commit_hash)
 
-        text = self.get_file_content_at_commit(file_path, commit_hash)
-        render(view, text, position)
-        view.reset_reference_document()
-        self.update_title(commit_hash, file_path)
-        self.update_status_bar(commit_hash)
-        enqueue_on_worker(self.update_reference_document, commit_hash, file_path)
-
-    def update_status_bar(self, commit_hash):
-        # type: (str) -> None
-        short_hash = self.get_short_hash(commit_hash)
-        subject, date = self.commit_subject_and_date(commit_hash)
-        message = "On commit {}{}{}".format(short_hash, subject, date)
-=======
         def program():
             text = self.get_file_content_at_commit(file_path, commit_hash)
             render(view, text, position)
@@ -152,7 +138,6 @@
             program()
         else:
             enqueue_on_worker(program)
->>>>>>> ecb50b03
 
     def update_status_bar(self, commit_details: CommitInfo) -> None:
         view = self.view
